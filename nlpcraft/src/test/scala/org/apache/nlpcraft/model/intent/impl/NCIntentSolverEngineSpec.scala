--- conflicted
+++ resolved
@@ -21,60 +21,5 @@
  * Unit tests for intent solver engine.
  */
 class NCIntentSolverEngineSpec  {
-<<<<<<< HEAD
-    /**
-     *
-     * @param hist Matched intents.
-     * @param flow Dialog flow template.
-     * @return
-     */
-    private def matchFlow(hist: String, flow: (String/*Intent ID*/, Int/*min*/, Int/*max*/)*): Boolean = {
-        NCIntentSolverEngine.matchFlow(
-            flow.toArray.map(x ⇒ NCDslFlowItem(x._1.split('|').map(_.trim), x._2, x._3)),
-            U.splitTrimFilter(hist, " ")
-        )
-    }
-
-    @Test
-    def testMatchDialogFlow() {
-        assertTrue(!matchFlow("", ("a", 1, 1)))
-        assertTrue(matchFlow("a c", ("a", 1, 1), ("b", 0, 2), ("c", 1, 1)))
-        assertTrue(matchFlow("a b c", ("a", 1, 1), ("b", 0, 2), ("c", 1, 1)))
-        assertTrue(matchFlow("a b b c", ("a", 1, 1), ("b", 0, 2), ("c", 1, 1)))
-        assertTrue(matchFlow("a b b c", ("a", 1, 1), ("b|c", 0, 2), ("c", 1, 1)))
-        assertTrue(matchFlow("a a c c", ("a", 2, 2), ("b|c", 1, 2), ("d", 0, 1)))
-        assertTrue(matchFlow("a a c c d", ("a", 2, 2), ("b|c", 1, 2), ("d", 0, 1)))
-        assertTrue(matchFlow("a a c c e f g h", ("a", 2, 2), ("b|c", 1, 2), ("d", 0, 1)))
-        assertTrue(!matchFlow("a a c c x", ("a", 2, 2), ("b|c", 1, 2), ("d", 1, 1)))
-    }
-
-    @Test
-    def testWeightCalculus(): Unit = {
-        import  NCIntentSolverEngine._
-
-        def assertCols(w: Weight, s: Seq[Int]): Unit = assertTrue(w.toSeq.mkString(",") == s.mkString(","))
-
-        assertCols(
-            new Weight(1, 2, 3) += new Weight(1, 2, 3),
-            Seq(2, 4, 6)
-        )
-        assertCols(
-            (new Weight(1, 2, 3) append 5) += new Weight(1, 2, 3),
-            Seq(2, 4, 6, 5)
-        )
-        assertCols(
-            (new Weight(1, 2, 3) prepend 1 append 5) += new Weight(1, 2, 3),
-            Seq(2, 3, 5, 3, 5)
-        )
-
-        assertTrue(new Weight(1, 2, 3).compare(new Weight(1, 2, 3)) == 0)
-        assertTrue(new Weight(1, 2, 3, 0).compare(new Weight(1, 2, 3)) == 0)
-        assertTrue(new Weight(2, 2, 3).compare(new Weight(1, 2, 3)) == 1)
-        assertTrue(new Weight(1, 2, 3).compare(new Weight(2, 2, 3)) == -1)
-        assertTrue(new Weight(1, 2, 3, 1).compare(new Weight(1, 2, 3)) == 1)
-        assertTrue(new Weight(1, 2, 3, 1).compare(new Weight(3)) == -1)
-    }
-=======
     // TODO
->>>>>>> 7dbe239d
 }