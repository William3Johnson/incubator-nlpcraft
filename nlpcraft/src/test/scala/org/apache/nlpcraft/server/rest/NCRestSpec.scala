--- conflicted
+++ resolved
@@ -128,10 +128,6 @@
     type JList[T] = java.util.List[T]
 
     protected var tkn: String = _
-<<<<<<< HEAD
-
-=======
->>>>>>> d3142686
     /**
       *
       */
@@ -150,6 +146,7 @@
 
         tkn
     }
+
     /**
       *
       */
