--- conflicted
+++ resolved
@@ -52,11 +52,7 @@
                 @NCIntent("intent=i term(e)~{# == 'test'}")
                 def onMatch(ctx: NCContext, im: NCIntentMatch, @NCIntentTerm("e") e: NCEntity): NCResult =
                     val conv = ctx.getConversation
-<<<<<<< HEAD
-                    val res = NCResult(conv.getData.get("key").getOrElse(EMPTY), NCResultType.ASK_RESULT)
-=======
                     val res = NCResult(conv.getData.getOpt("key").getOrElse(EMPTY))
->>>>>>> 8441c263
 
                     // For next calls.
                     conv.getData.put("key", VALUE)
