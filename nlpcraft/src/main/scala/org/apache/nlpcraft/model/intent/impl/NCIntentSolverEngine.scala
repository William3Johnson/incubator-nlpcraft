--- conflicted
+++ resolved
@@ -365,62 +365,7 @@
 
         buf.toList
     }
-<<<<<<< HEAD
-
-    /**
-     *
-     * @param flow
-     * @param hist
-     * @return
-     */
-    private[impl] def matchFlow(flow: Array[NCDslFlowItem], hist: Seq[String]): Boolean = {
-        var flowIdx = 0
-        var histIdx = 0
-        var abort = false
-
-        while (flowIdx < flow.length && !abort) {
-            val item = flow(flowIdx)
-
-            val intents = item.intents
-            val min = item.min
-            val max = item.max
-
-            var i = 0
-
-            // Check min first.
-            while (i < min && histIdx < hist.length && !abort) {
-                abort = !intents.contains(hist(histIdx))
-
-                histIdx += 1
-                i += 1
-            }
-
-            if (!abort && i < min)
-                abort = true // Need at least min.
-
-            if (!abort) {
-                var ok = true
-
-                // Grab up until max, if available.
-                while (i < max && histIdx < hist.length && ok) {
-                    ok = intents.contains(hist(histIdx))
-
-                    if (ok)
-                        histIdx += 1
-
-                    i += 1
-                }
-            }
-
-            flowIdx += 1
-        }
-
-        !abort
-    }
-
-=======
-
->>>>>>> 7dbe239d
+
     /**
       *
       * @param intent
@@ -436,16 +381,6 @@
         varIdx: Int
     ): Option[IntentMatch] = {
         val intentId = intent.id
-<<<<<<< HEAD
-
-        val hist = NCDialogFlowManager.getDialogFlow(ctx.getRequest.getUser.getId, ctx.getModel.getId)
-
-        val varStr = s"(variant #${varIdx + 1})"
-
-        // Check dialog flow first.
-        if (!intent.flow.isEmpty && !matchFlow(intent.flow, hist)) {
-            logger.info(s"Intent '$intentId' ${r("did not")} match because of dialog flow $varStr.")
-=======
         val hist = NCDialogFlowManager.getDialogFlow(ctx.getRequest.getUser.getId, ctx.getModel.getId)
         val varStr = s"(variant #${varIdx + 1})"
         val flowRegex = intent.flowRegex
@@ -455,7 +390,6 @@
             logger.info(s"Intent '$intentId' didn't match because of dialog flow $varStr:")
             logger.info(s"  |-- ${c("History:")} ${hist.mkString(" ")}")
             logger.info(s"  +-- ${c("Regex:")}   ${flowRegex.get.toString}")
->>>>>>> 7dbe239d
 
             None
         }
