--- conflicted
+++ resolved
@@ -85,12 +85,8 @@
         embeddedCbs = mutable.HashSet.empty[EMBEDDED_CB]
 
         pool = Executors.newFixedThreadPool(8 * Runtime.getRuntime.availableProcessors())
-<<<<<<< HEAD
+
         executor = ExecutionContext.fromExecutor(pool)
-=======
-
-        execCtxExecutor = ExecutionContext.fromExecutor(pool)
->>>>>>> 6236a131
 
         super.start()
     }
@@ -102,12 +98,8 @@
         }
 
         U.shutdownPools(pool)
-<<<<<<< HEAD
+
         executor = null
-=======
-
-        execCtxExecutor = null
->>>>>>> 6236a131
 
         super.stop()
     }
