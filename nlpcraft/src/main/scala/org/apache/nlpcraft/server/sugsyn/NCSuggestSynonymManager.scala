--- conflicted
+++ resolved
@@ -365,11 +365,7 @@
                                 cdl.await(Long.MaxValue, TimeUnit.MILLISECONDS)
 
                                 if (err.get() != null)
-<<<<<<< HEAD
                                     throw new NCE("Error during work with 'ctxword' server.", err.get())
-=======
-                                    throw new NCE("Error during work with `ContextWordServer`.", err.get())
->>>>>>> 3ebcfae0
 
                                 val allSynsStems = elemSyns.flatMap(_._2).flatten.map(_.stem).toSet
 
