--- conflicted
+++ resolved
@@ -4,102 +4,7 @@
 This product includes software developed at
 The Apache Software Foundation (http://www.apache.org/).
 
-<<<<<<< HEAD
-Protocol Buffers
-Copyright 2008 Google Inc.
-MIT License
-
-OpenCensus
-Copyright 2017, OpenCensus Authors
-ALv2 License
-
-OpenZipkin
-Copyright 2015-2020 The OpenZipkin Authors
-ALv2 License
-
-Jaeger Tracing
-Copyright (c) 2018, The Jaeger Authors
-Copyright (c) 2016, Uber Technologies Inc.
-ALv2 License
-
-Apache Thrift
-Copyright (C) 2006 - 2019, The Apache Software Foundation
-ALv2 License
-
-Prometheus
-Copyright 2012-2015 The Prometheus Authors
-Includes software developed at SoundCloud Ltd. (https://soundcloud.com/).
-ALv2 License
-
-ANTLR
-Copyright (c) 2012 Terence Parr and Sam Harwell
-BSD License
-
-Apache Commons (and sub-projects)
-Copyright 2001-2020 The Apache Software Foundation
-ALv2 License
-
-Apache HttpComponents Client
-Copyright 1999-2020 The Apache Software Foundation
-ALv2 License
-
-Apache Ignite
-Copyright 2014-2020 The Apache Software Foundation
-ALv2 License
-
-Apache Commons Logging
-Copyright 2003-2016 The Apache Software Foundation
-ALv2 License
-
-Apache OpenNLP
-Copyright 2017 The Apache Software Foundation
-ALv2 License
-
-Scala Logging
-Copyright 2014 Typesafe Inc.
-ALv2 License
-
-Akka
-Copyright (C) 2009-2020 Lightbend Inc.
-ALv2 License
-
-JSOUP
-Copyright (c) 2009-2020 Jonathan Hedley <https://jsoup.org/>
-MIT License
-
-Apache Tika
-Copyright 2015 The Apache Software Foundation
-Copyright 1993-2010 University Corporation for Atmospheric Research/Unidata
-Copyright 2005 Bytecode Pty Ltd.
-ALv2 License
-
-Scala Test
-Copyright Artima, Inc. (http://www.artima.com/).
-ALv2 License
-
-Lift
-Copyright 2006-2011 WorldWide Conferencing, LLC
-ALv2 License
-
-c3p0
-Copyright (C) 2018 Machinery For Change, Inc.
-EPL License
-
-extJWNL
-Copyright (C) 2010-2018 Aliaksandr Autayeu
-Copyright (C) 2000-2007 the JWNL development team
-BSD License
-
-SQL Formatter
-Copyright (c) 2019 Yohei Yamana
-MIT License
-
-Jgrapht
-Copyright 2003-2020, by Barak Naveh and Contributors
-EPL 2.0 License
-=======
 File org.apache.nlpcraft.common.util.NCIdGenerator.java.
 Based on https://github.com/peet/hashids.java
 Licensed under MIT license.
-Copyright (C) 2012 Ivan Akimov
->>>>>>> 440116ef
+Copyright (C) 2012 Ivan Akimov